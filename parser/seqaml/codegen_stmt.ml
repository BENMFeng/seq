(* ****************************************************************************
 * Seqaml.Codegen_stmt: Generate Seq code from statement AST
 *
 * Author: inumanag
 * License: see LICENSE
 * *****************************************************************************)

open Core
open Err

(** This module implements [Codegen_intf.Stmt].
    Parametrized by [Codegen_intf.Expr] for parsing expressions ([parse] and [parse_type]) *)
module Codegen (E : Codegen_intf.Expr) : Codegen_intf.Stmt = struct
  open Ast.Expr
  open Ast.Stmt

  (* ***************************************************************
     Public interface
     *************************************************************** *)

  (** [parse ~ctx expr] dispatches a statement AST node [expr] to the proper code generation function. *)
  let rec parse ?(toplevel = false) ~(ctx : Ctx.t) (pos, node) =
    let stmt =
      match node with
      | Break p -> parse_break ctx pos p
      | Continue p -> parse_continue ctx pos p
      | Expr p -> parse_expr ctx pos p
      | Assign p -> parse_assign ctx pos p ~toplevel
      | Del p -> parse_del ctx pos p
      | Print p -> parse_print ctx pos p
      | Return p -> parse_return ctx pos p
      | Yield p -> parse_yield ctx pos p
      | Assert p -> parse_assert ctx pos p
      | TypeAlias p -> parse_type_alias ctx pos p ~toplevel
      | If p -> parse_if ctx pos p
      | While p -> parse_while ctx pos p
      | For p -> parse_for ~ctx pos p
      | Match p -> parse_match ctx pos p
      | Extend p -> parse_extend ctx pos p ~toplevel
      | Import p -> parse_import ctx pos p ~toplevel
      | ImportPaste p -> parse_impaste ctx pos p
      | ImportExtern p -> parse_extern ctx pos p ~toplevel ~jit
      | Pass p -> parse_pass ctx pos p
      | Try p -> parse_try ctx pos p
      | Throw p -> parse_throw ctx pos p
      | Global p -> parse_global ctx pos p
      | Generic (Function p) -> parse_function ctx pos p ~toplevel ~jit
      | Generic (Class p) -> parse_class ctx pos p ~toplevel
      | Generic (Declare p) -> parse_declare ctx pos p ~toplevel
      | Generic (Type p) -> parse_class ctx pos p ~toplevel ~is_type:true
      | Generic (Docstring _) -> Llvm.Stmt.pass ()
      | Special p -> parse_special ctx pos p
      | Prefetch p -> parse_prefetch ctx pos p
    in
    finalize ~ctx stmt pos

  (** [parse_module ~ctx stmts] parses a module.
      A module is just a simple list [stmts] of statements. *)
  and parse_module ?(cell=false) ~(ctx : Ctx.t) stmts =
    (* Util.dbg "%s\n" @@ Util.ppl ~sep:"\n" stmts ~f:Ast.Stmt.to_string; *)
    let stmts =
      if ctx.is_jit && cell
      then
        List.rev
        @@
        match List.rev stmts with
        (* x -> JupyterView(s).s *)
        | (pos, Expr e) :: tl ->
          (pos, Print ([
            pos, Dot ((pos, Call ((pos, Id "JupyterView"),
              [pos, { name = None; value = e }])) , "s")
          ], "\n")) :: tl
        | l -> l
      else stmts
    in
    ignore @@ List.map stmts ~f:(parse ~ctx ~toplevel:true)

  (* ***************************************************************
     Node code generators
     ***************************************************************
     Each AST node is dispatched to its codegen function.
     Each codegen function [f] is called as [f context position data]
     where [data] is a tuple defined in [Ast_stmt] varying from node to node. *)
  and parse_pass _ _ _ = Llvm.Stmt.pass ()
  and parse_break _ _ _ = Llvm.Stmt.break ()
  and parse_continue _ _ _ = Llvm.Stmt.continue ()

  and parse_expr ctx pos expr =
    match snd expr with
    | Id "___dump___" ->
      Ctx.to_dbg_output ctx;
      Llvm.Stmt.pass ()
    | _ ->
      let expr = E.parse ~ctx expr in
      Llvm.Stmt.expr expr

  and parse_assign ctx pos ~toplevel (lhs, rhs, shadow, typ) =
    match lhs with
    | pos, Id var ->
      (match ctx.is_jit && toplevel, Hashtbl.find ctx.map var, shadow with
      | _, None, Update -> serr ~pos "identifier '%s' not found" var
      | false, Some ((Ctx_namespace.Var _, { base; global; _ }) :: _), Update
        when ctx.base <> base && not global ->
        serr ~pos "identifier '%s' not found" var
      | _, Some ((Ctx_namespace.Var v, { base; global; toplevel; _ }) :: _), _
        when ctx.base = base || global ->
        if is_some typ
        then
          serr
            ~pos:(fst @@ Option.value_exn typ)
            "invalid type annotation (%s already defined)"
            var;
        if global && ctx.base = base && Stack.exists ctx.flags ~f:(( = ) "atomic")
        then (
          match shadow, snd rhs with
          | Update, _ -> Llvm.Stmt.expr @@ E.parse ~ctx rhs
          | _, Call ((_, Id bop), [ (_, { value = _, Id v; _ }); (_, { value = e; _ }) ])
            when var = v && (bop = "min" || bop = "max") ->
            Llvm.Stmt.expr @@ E.parse ~ctx (fst rhs, Binary (lhs, "inplace_" ^ bop, e))
          | _ ->
            let rh_expr = E.parse ~ctx rhs in
            let s = Llvm.Stmt.assign v rh_expr in
            Llvm.Stmt.set_atomic_assign s;
            s)
        else Llvm.Stmt.assign v @@ E.parse ~ctx rhs
      | true, _, _ ->
        if is_some typ
        then serr ~pos:(fst @@ Option.value_exn typ) "type annotations not supported in JIT mode";
        let rh_expr = E.parse ~ctx rhs in
        let v = Llvm.JIT.var ctx.mdl rh_expr in
        let var_expr = Llvm.Expr.var v in
        (* eprintf ">> jit_var %s := %s\n%!" (Ast.Expr.to_string lhs) (Ast.Expr.to_string rhs); *)
        (* finalize ~ctx stmt pos; *)
        (* Llvm.Stmt.set_pos v (fst lhs); *)
        Ctx.add_inspect_var ~ctx v (fst lhs) var "";
        Ctx.add_inspect ~ctx (fst lhs) var (Ctx.IVar v);
        Ctx.add ~ctx ~toplevel ~global:true var (Ctx_namespace.Var v);
        (* Llvm.Stmt.expr var_expr *)
        (* Llvm.Stmt.assign v rh_expr *)
        Llvm.Stmt.pass ()
        (* assign v @@ rh_expr *)
      | false, r, _ ->
        let typ = Option.value_map typ ~f:(E.parse_type ~ctx) ~default:Ctypes.null in
        let rh_expr = E.parse ~ctx rhs in
        let var_stmt = Llvm.Stmt.var ~typ rh_expr in
        let v = Llvm.Var.stmt var_stmt in
        if toplevel then Llvm.Var.set_global v;
        (* Llvm.Stmt.set_pos v (fst lhs); *)
        Ctx.add_inspect_var ~ctx v (fst lhs) var "";
        Ctx.add_inspect ~ctx (fst lhs) var (Ctx.IVar v);
        Ctx.add ~ctx ~toplevel ~global:toplevel var (Ctx_namespace.Var v);
        var_stmt)
    | pos, Dot (lh_lhs, lh_rhs) ->
      (* a.x = b *)
      let rh_expr = E.parse ~ctx rhs in
      Llvm.Stmt.assign_member (E.parse ~ctx lh_lhs) lh_rhs rh_expr
    (* | pos, Index (var_expr, ((_, Slice _) as slice_expr)) ->
      (* a[slice(x)] = b -> a.__setitem__(slice(x), b) *)
      let expr =
        E.parse ~ctx
        @@ Ast.(e_call ~pos (e_dot ~pos var_expr "__setitem__") [slice_expr; rhs])
      in
      Llvm.Stmt.expr expr *)
    | pos, Index (var_expr, index_expr) ->
      (* a[x] = b *)
      let var_expr = E.parse ~ctx var_expr in
      let index_expr = E.parse ~ctx index_expr in
      let rh_expr = E.parse ~ctx rhs in
      Llvm.Stmt.assign_index var_expr index_expr rh_expr
    | _ -> serr ~pos "invalid assignment statement"

  and parse_declare ctx pos ~toplevel { name; typ; _ } =
    if ctx.is_jit then serr ~pos "declarations not yet supported in JIT mode";
    match Hashtbl.find ctx.map name with
    | Some ((Ctx_namespace.Var _, { base; global; toplevel; _ }) :: _)
      when ctx.base = base ->
      serr ~pos:(fst @@ Option.value_exn typ) "%s already defined" name
    | r ->
      let typ = E.parse_type ~ctx @@ Option.value_exn typ in
      let var_stmt = Llvm.Stmt.var ~typ Ctypes.null in
      let v = Llvm.Var.stmt var_stmt in
      if toplevel then Llvm.Var.set_global v;
      (* Llvm.Stmt.set_pos v pos; *)
      Ctx.add_inspect_var ~ctx v pos name "";
      Ctx.add_inspect ~ctx pos name (Ctx.IVar v);
      Ctx.add ~ctx ~toplevel ~global:toplevel name (Ctx_namespace.Var v);
      var_stmt

  and parse_del ctx pos expr =
    match expr with
    | pos, Index (lhs, rhs) ->
      let lhs_expr = E.parse ~ctx lhs in
      let rhs_expr = E.parse ~ctx rhs in
      Llvm.Stmt.del_index lhs_expr rhs_expr
    | pos, Id var ->
      (match Ctx.in_scope ~ctx var with
      | Some (Ctx_namespace.Var v, _) ->
        Ctx.remove ctx var;
        Llvm.Stmt.del v
      | _ -> serr ~pos "cannot find %s" var)
    | _ -> serr ~pos "cannot delete a non-index expression"

  and parse_print ctx pos (exprs, ed) =
    let ll = if ctx.is_jit then Llvm.Stmt.print_jit else Llvm.Stmt.print in
    List.iteri exprs ~f:(fun i expr ->
        let expr = E.parse ~ctx expr in
        ignore @@ finalize ~ctx (ll expr) pos;
        if i + 1 < List.length exprs
        then ignore @@ finalize ~ctx (ll @@ E.parse ~ctx (pos, String " ")) pos);
    if ed <> "" then ll @@ E.parse ~ctx (pos, String ed) else Llvm.Stmt.pass ()

  and parse_return ctx pos ret =
    match ret with
    | None -> Llvm.Stmt.return Ctypes.null
    | Some ret ->
      let expr = E.parse ~ctx ret in
      let ret_stmt = Llvm.Stmt.return expr in
      Llvm.Func.set_return ctx.base ret_stmt;
      ret_stmt

  and parse_yield ctx pos ret =
    match ret with
    | None -> Llvm.Stmt.yield Ctypes.null
    | Some ret ->
      let expr = E.parse ~ctx ret in
      let yield_stmt = Llvm.Stmt.yield expr in
      Llvm.Func.set_yield ctx.base yield_stmt;
      yield_stmt

  and parse_assert ctx _ expr =
    let expr = E.parse ~ctx expr in
    Llvm.Stmt.assrt expr

  and parse_type_alias ctx pos ~toplevel (name, expr) =
    let typ = E.parse_type ~ctx expr in
    (* Llvm.Stmt.set_pos typ pos; *)
    Ctx.add_inspect_var ~ctx typ pos name "";
    Ctx.add_inspect ~ctx pos name (Ctx.IType typ);
    Ctx.add ~ctx ~toplevel ~global:toplevel name (Ctx_namespace.Type typ);
    Llvm.Stmt.pass ()

  and parse_while ctx pos (cond, stmts) =
    let cond_expr = E.parse ~ctx cond in
    let while_stmt = Llvm.Stmt.while_loop cond_expr in
    let block = Llvm.Block.while_loop while_stmt in
    add_block { ctx with block } stmts;
    while_stmt

  (** [parse_for ?next context position data] parses for statement AST.
      `next` points to the nested for in the generator expression.  *)
  and parse_for ?next ~ctx pos (for_vars, gen_expr, stmts) =
    let gen_expr = E.parse ~ctx gen_expr in
    let for_stmt = Llvm.Stmt.loop gen_expr in
    let block = Llvm.Block.loop for_stmt in
    let for_ctx = { ctx with block } in
    Ctx.add_block for_ctx;
    let var = Llvm.Var.loop for_stmt in
    (match for_vars with
    | [ name ] -> Ctx.add ~ctx:for_ctx name (Ctx_namespace.Var var)
    | for_vars ->
      let var_expr = Llvm.Expr.var var in
      List.iteri for_vars ~f:(fun idx var_name ->
          let expr = Llvm.Expr.lookup var_expr (Llvm.Expr.int @@ Int64.of_int idx) in
          let var_stmt = Llvm.Stmt.var expr in
          ignore @@ finalize ~ctx:for_ctx var_stmt pos;
          let var = Llvm.Var.stmt var_stmt in
          Ctx.add ~ctx:for_ctx var_name (Ctx_namespace.Var var)));
    let _ =
      match next with
      | Some next -> next ctx for_ctx for_stmt
      | None ->
        ignore @@ List.map stmts ~f:(parse ~ctx:for_ctx ~toplevel:false)
    in
    Ctx.clear_block for_ctx;
    for_stmt

  and parse_if ctx pos cases =
    let if_stmt = Llvm.Stmt.cond () in
    List.iter cases ~f:(function _, { cond; cond_stmts } ->
        let block =
          match cond with
          | None -> Llvm.Block.elseb if_stmt
          | Some cond_expr ->
            let expr = E.parse ~ctx cond_expr in
            Llvm.Block.elseif if_stmt expr
        in
        add_block { ctx with block } cond_stmts);
    if_stmt

  and parse_match ctx pos (what, cases) =
    let what = E.parse ~ctx what in
    let match_stmt = Llvm.Stmt.matchs what in
    List.iter cases ~f:(fun (pat_pos, { pattern; case_stmts }) ->
        let pat, var =
          match pattern with
          | BoundPattern (name, pat) ->
            Ctx.add_block ctx;
            let pat = parse_pattern ctx pat_pos pat in
            let pat = Llvm.Pattern.bound pat in
            Llvm.Stmt.set_pos pat pat_pos;
            Ctx.clear_block ctx;
            pat, Some (name, Llvm.Var.bound_pattern pat)
          | _ as pat ->
            Ctx.add_block ctx;
            let pat = parse_pattern ctx pat_pos pat in
            Ctx.clear_block ctx;
            pat, None
        in
        let block = Llvm.Block.case match_stmt pat in
        add_block { ctx with block } case_stmts ~preprocess:(fun ctx ->
            match var with
            | Some (n, v) -> Ctx.add ~ctx n (Ctx_namespace.Var v)
            | None -> ()));
    match_stmt

  and parse_extern ctx pos ~toplevel ?(jit = false) ext =
    List.iter ext ~f:(fun s ->
      let s' = parse_extern_single ctx pos ~toplevel ~jit s in
      ignore @@ finalize ~ctx s' pos);
    Llvm.Stmt.pass ()

  and parse_extern_single ctx pos ~toplevel ~jit ext =
    let ctx_name = Option.value ext.e_as ~default:ext.e_name.name in
    let open Ast in
    match ext.lang, ext.e_from with
    | "py", Some from ->
      let rhs =
        (* e_annotate ~pos @@ *)
        e_call (* py_import(lib)[fn].call( x.__to_py__() ) *)
          ( e_dot
            ( e_index
              (e_call (e_id "_py_import") [e_string (Ast.Expr.to_string from)])
              (e_string ext.e_name.name) )
            "call" )
          [e_call (e_dot (e_id "x") "__to_py__") []]
      in
      let rhs =
        match Ast.Expr.to_string (Option.value_exn ext.e_name.typ) with
        | "void" -> rhs
        | _ -> (* return typ.__from_py__ (rhs) *)
          (* e_annotate ~pos @@ *)
          e_call (e_dot (Option.value_exn ext.e_name.typ) "__from_py__") [rhs]
      in
      (* @pyhandle def y ( x : [tuple] ) -> typ: return rhs *)
      parse_function ctx pos ~toplevel ~jit
        { fn_name = { ext.e_name with name = ctx_name }
        ; fn_generics = []
        ; fn_args = [ pos, { name = "x"; typ = None; default = None } ]
        ; fn_stmts = [ s_return ~pos (Some rhs) ]
        ; fn_attrs = [ pos, "pyhandle" ]
        }
    | "py", None -> serr ~pos "pyimport requires from"
    | "c", Some from ->
      let types = List.map ~f:(fun e -> Expr.to_string (Option.value_exn e))
        @@ (ext.e_name.typ :: (List.map ext.e_args ~f:(fun (_, t) -> t.typ))) in
      let params = List.mapi types ~f:(fun i _ -> sprintf "p%d" i) in
      let code = Util.unindent @@ sprintf
      (* # ptr = _get_dlsym_ptr(_s, "_s") *)
      {|
      def %s(%s):
        ptr = _dlsym(%s, "%s")
        f = function[%s](ptr)
        %sf(%s)
      |}
      ctx_name
      (Util.ppl ~f:Fn.id @@ List.map2_exn (List.tl_exn params) (List.tl_exn types) ~f:(fun a b -> sprintf "%s: %s" a b))
      (Expr.to_string from) ext.e_name.name
      (Util.ppl ~f:Fn.id types)
      (if (List.hd_exn types) = "void" then "" else "return ")
      (Util.ppl ~f:Fn.id (List.tl_exn params))
      in
      ctx.parser ctx ~file:ctx.filename code;
      (* Util.dbg "-->\n%s\n<--" code; *)
      Llvm.Stmt.pass ()
    | "c", None ->
      let names, types =
        List.map ext.e_args ~f:(fun (_, { name; typ; _ }) ->
            name, E.parse_type ~ctx (Option.value_exn typ))
        |> List.unzip
      in
      let fn = Llvm.Func.func ext.e_name.name in
      Llvm.Func.set_args fn names types;
      Llvm.Func.set_extern fn;
      let typ = E.parse_type ~ctx (Option.value_exn ext.e_name.typ) in
      Llvm.Func.set_type fn typ;
      let names = List.map ext.e_args ~f:(fun (_, x) -> x.name) in
      (* Llvm.Stmt.set_pos fn pos; *)
      Ctx.add_inspect_var ~ctx fn pos ctx_name "";
      Ctx.add_inspect ~ctx pos ctx_name (Ctx.IFunc fn);
      Ctx.add ~ctx ~toplevel ~global:toplevel ctx_name (Ctx_namespace.Func (fn, names));
<<<<<<< HEAD
      if toplevel && ctx.is_jit then (
=======
      if toplevel && jit then (
>>>>>>> 6d7e7b18
        ignore @@ finalize ~ctx ~add:false (Llvm.Stmt.func fn) pos;
        Llvm.Stmt.pass ())
      else Llvm.Stmt.func fn
    | l, _ -> serr ~pos "language %s not supported" l

  and parse_extend ctx pos ~toplevel (name, stmts) =
    if not toplevel then serr ~pos "extensions must be declared at the toplevel";
    let name, generics = match snd name with
      | Id _ -> name, []
      | Index (name, ((_, Id _) as generic)) -> name, [generic]
      | Index (name, (_, Tuple generics)) -> name, generics
      | _ -> serr ~pos "cannot extend non-type expression"
    in
    let typ = E.parse_type ~ctx name in
    let generic_types = Llvm.Generics.Type.get_names typ in
    if List.(length generics <> length generic_types) then
      serr ~pos "specified %d generics, but expected %d" (List.length generics) (List.length generic_types);
    let new_ctx = { ctx with map = Hashtbl.copy ctx.map } in
    let generics = List.map2_exn generics generic_types ~f:(fun g t ->
      match snd g with
      | Id n ->
        (* Util.dbg ">> extend %s :: add %s" (Ast.Expr.to_string name) n; *)
        (* Llvm.Stmt.set_pos t (fst g); *)
        Ctx.add ~ctx:new_ctx n (Ctx_namespace.Type t)
      | _ -> serr ~pos:(fst g) "not a valid generic specifier")
    in
    ignore
    @@ List.map stmts ~f:(function
           | pos, Function f -> parse_function new_ctx pos f ~cls:typ
           | pos, _ -> serr ~pos "type extensions can only specify functions");
    Llvm.Stmt.pass ()

  (** [parse_import ?ext context position data] parses import AST.
      Import file extension is set via [seq] (default is [".seq"]). *)
  and parse_import ctx pos ?(ext = ".seq") ~toplevel imports =
    let import (ctx : Ctx.t) file { from; what; import_as } =
      let from = snd from in
      let vtable =
        match Hashtbl.find ctx.imported file with
        | Some t -> t
        | None ->
          let new_ctx = Ctx.init_empty ctx in
          if file = ctx.filename then
            serr ~pos "recursive import";
          Ctx.parse_file ~ctx:new_ctx file;
          let map =
            Hashtbl.filteri new_ctx.map ~f:(fun ~key ~data ->
                match data with
                | [] -> false
                | (_, { global; internal; _ }) :: _ -> global && not internal)
          in
          Hashtbl.set ctx.imported ~key:file ~data:map;
          (* Util.dbg "importing %s <%s>" file from; *)
          (* Ctx.to_dbg_output { new_ctx with map }; *)
          map
      in
      match what with
      | None ->
        (* import foo (as bar) *)
        let from = Option.value import_as ~default:from in
        let map =
          Hashtbl.filteri vtable ~f:(fun ~key ~data ->
              match data with
              | [] -> false
              | (_, { global; internal; _ }) :: _ -> global && not internal)
        in
        Ctx.add ~ctx ~toplevel ~global:toplevel from (Ctx_namespace.Import map)
      | Some [ (_, ("*", None)) ] ->
        (* from foo import * *)
        Hashtbl.iteri vtable ~f:(fun ~key ~data ->
            match data with
            | (var, { global = true; internal = false; _ }) :: _ ->
              (* Util.dbg "[import] adding %s::%s" from key; *)
              Ctx.add ~ctx ~toplevel ~global:toplevel key var
            | _ -> ())
      | Some lst ->
        (* from foo import bar *)
        List.iter lst ~f:(fun (pos, (name, import_as)) ->
            match Hashtbl.find vtable name with
            | Some ((var, ({ global = true; internal = false; _ } as ann)) :: _) ->
              let name = Option.value import_as ~default:name in
              Ctx.add ~ctx ~toplevel ~global:toplevel name var
            | _ -> serr ~pos "symbol '%s' not found in '%s'" name from)
    in
    List.iter imports ~f:(fun i ->
        let from = snd i.from in
        let file = sprintf "%s/%s%s" (Filename.dirname ctx.filename) from ext in
        let file =
          match Sys.file_exists file with
          | `Yes -> file
          | `No | `Unknown ->
            (match Util.get_from_stdlib ~ext from with
            | Some file -> file
            | None -> serr ~pos "cannot locate module %s" from)
        in
        import ctx file i);
    Llvm.Stmt.pass ()

  and parse_impaste ctx pos ?(ext = ".seq") from =
    match Util.get_from_stdlib ~ext from with
    | Some file ->
      Ctx.parse_file ~ctx file;
      Llvm.Stmt.pass ()
    | None -> serr ~pos "cannot locate module %s" from

  (** [parse_function ?cls context position data] parses function AST.
      Set `cls` to `Llvm.Types.typ` if you want a function to be
      a class `cls` method. *)
  and parse_function
      ctx
      pos
      ?cls
      ?(toplevel = false)
      ?(jit = false)
      { fn_name = { name; typ; _ }; fn_generics; fn_args; fn_stmts; fn_attrs }
    =
    let fn =
      match cls with
      | Some cls ->
        let fn = Llvm.Func.func name in
        Llvm.Type.add_cls_method cls name fn;
        fn
      | None ->
        let fn = Llvm.Func.func name in
        let names = List.map fn_args ~f:(fun (_, x) -> x.name) in
        (* Llvm.Stmt.set_pos fn pos; *)
        let doc = match List.hd fn_stmts with
          | Some (_, Expr (_, String doc)) -> doc
          | _ -> ""
        in
        Ctx.add_inspect_var ~ctx fn pos name doc;
        Ctx.add_inspect ~ctx pos name (Ctx.IFunc fn);
        Ctx.add ~ctx ~toplevel ~global:toplevel name (Ctx_namespace.Func (fn, names));
        ( if ctx.base <> ctx.mdl then Llvm.Func.set_enclosing fn ctx.base );
        fn
    in
    let flags = Stack.create () in
    List.iter fn_attrs ~f:(fun (_, x) ->
      if is_none cls
      then (
        let fnp = Option.value_exn (Ctx.in_scope ~ctx name) in
        Hash_set.add (snd fnp).attrs x;
        if x = "atomic" then Stack.push flags "atomic");
      Llvm.Func.set_attr fn x;
    );
    let new_ctx =
      { ctx with
        base = fn
      ; stack = Stack.create ()
      ; flags
      ; block = Llvm.Block.func fn
      ; map = Hashtbl.copy ctx.map
      }
    in
    Ctx.add_block new_ctx;
    let names, types, defaults =
      parse_generics
        new_ctx
        fn_generics
        fn_args
        (Llvm.Generics.Func.set_number fn)
        (fun idx name ->
          Llvm.Generics.Func.set_name fn idx name;
          Llvm.Generics.Func.get fn idx)
    in
    Llvm.Func.set_args fn names types;
    Llvm.Func.set_defaults fn defaults;
    Option.value_map
      typ
      ~f:(fun typ -> Llvm.Func.set_type fn (E.parse_type ~ctx:new_ctx typ))
      ~default:();
    add_block new_ctx fn_stmts ~preprocess:(fun ctx ->
        List.iter names ~f:(fun name ->
            let var = Ctx_namespace.Var (Llvm.Func.get_arg fn name) in
            Ctx.add ~ctx name var));
<<<<<<< HEAD
    if toplevel && ctx.is_jit then (
=======
    if toplevel && jit then (
>>>>>>> 6d7e7b18
      ignore @@ finalize ~ctx ~add:false (Llvm.Stmt.func fn) pos;
      Llvm.Stmt.pass ())
    else Llvm.Stmt.func fn

  and parse_class ctx pos ~toplevel ?(is_type = false) cls =
    let typ =
      let typ =
        if is_type
        then Llvm.Type.record [] [] cls.class_name
        else Llvm.Type.cls cls.class_name
      in
      (* Llvm.Stmt.set_pos typ pos; *)
      let doc = match List.hd cls.members with
        | Some (_, Docstring s) -> s
        | _ -> ""
      in
      Ctx.add_inspect_var ~ctx typ pos cls.class_name doc;
      Ctx.add_inspect ~ctx pos cls.class_name (Ctx.IType typ);
      Ctx.add ~ctx ~toplevel ~global:toplevel cls.class_name (Ctx_namespace.Type typ);
      typ
    in
    let new_ctx = { ctx with map = Hashtbl.copy ctx.map; stack = Stack.create () } in
    Ctx.add_block new_ctx;
    let args = match cls.args with
      | None when is_type -> serr ~pos "type definitions must have at least one member"
      | None -> []
      | Some args -> args
    in
    List.iter args ~f:(fun (pos, { name; typ; _ }) ->
        if is_none typ then serr ~pos "class member %s needs type specification" name);
    let names, types, _ =
      if is_type
      then
        List.unzip3
        @@ List.map args ~f:(function
                | pos, { name; typ = None; _ } ->
                  serr ~pos "type member %s needs type specification" name
                | _, { name; typ = Some t; _ } -> name, E.parse_type ~ctx t, Ctypes.null)
      else
        parse_generics
          new_ctx
          cls.generics
          args
          (Llvm.Generics.Type.set_number typ)
          (fun idx name ->
            Llvm.Generics.Type.set_name typ idx name;
            Llvm.Generics.Type.get typ idx)
    in
    if is_type
    then Llvm.Type.set_record_names typ names types
    else Llvm.Type.set_cls_args typ names types;
    ignore
    @@ List.map cls.members ~f:(function
           | pos, Function f -> parse_function new_ctx pos f ~cls:typ
           | pos, Docstring _ -> Ctypes.null
           | _ -> serr ~pos "only function can be defined within a class definition");
    if not is_type then Llvm.Type.set_cls_done typ;
    Llvm.Stmt.pass ()

  and parse_try ctx pos (stmts, catches, finally) =
    let try_stmt = Llvm.Stmt.trycatch () in
    let block = Llvm.Block.try_block try_stmt in
    add_block { ctx with block; trycatch = try_stmt } stmts;
    List.iteri catches ~f:(fun idx (pos, { exc; var; stmts }) ->
        let typ =
          match exc with
          | Some exc -> E.parse_type ~ctx (pos, Id exc)
          | None -> Ctypes.null
        in
        let block = Llvm.Block.catch try_stmt typ in
        add_block { ctx with block } stmts ~preprocess:(fun ctx ->
            Option.value_map
              var
              ~f:(fun var ->
                let v = Llvm.Var.catch try_stmt idx in
                Ctx.add ~ctx var (Ctx_namespace.Var v))
              ~default:()));
    Option.value_map
      finally
      ~f:(fun final ->
        let block = Llvm.Block.finally try_stmt in
        add_block { ctx with block } final)
      ~default:();
    try_stmt

  and parse_throw ctx _ expr =
    let expr = E.parse ~ctx expr in
    Llvm.Stmt.throw expr

  and parse_global ctx pos var =
    match Hashtbl.find ctx.map var with
    | Some ((Ctx_namespace.Var v, ({ internal = false; _ } as ann)) :: rest) ->
      if not ann.global
      then serr ~pos "only toplevel symbols can be set as a local global";
      if ann.base <> ctx.base then Ctx.add ~ctx var ~global:true (Ctx_namespace.Var v);
      Llvm.Stmt.pass ()
    | _ -> serr ~pos "identifier '%s' not found" var

  and parse_special ctx pos (kind, stmts, inputs) =
    ierr ~pos "not yet implemented (parse_special)"

  and parse_prefetch ctx pos pfs =
    let keys, wheres =
      List.unzip
      @@ List.map pfs ~f:(function
             | _, Index (e1, e2) ->
               let e1 = E.parse ~ctx e1 in
               let e2 = E.parse ~ctx e2 in
               e1, e2
             | _ -> serr ~pos "invalid prefetch expression (only a[b] allowed)")
    in
    let s = Llvm.Stmt.prefetch keys wheres in
    Llvm.Func.set_prefetch ctx.base s;
    s
    (* ***************************************************************
     Helper functions
     *************************************************************** *)

  (** [finalize ~add ~ctx statement position] finalizes [Llvm.Types.stmt]
      by setting its base to [ctx.base], its position to [position]
      and by adding the [statement] to the current block ([ctx.block])
      if [add] is [true]. Returns the finalized statement. *)
  and finalize ?(add = true) ~ctx stmt pos =
    Llvm.Stmt.set_base stmt ctx.base;
    Llvm.Stmt.set_pos stmt pos;
    if add then Llvm.Block.add_stmt ctx.block stmt;
    stmt

  (** [add_block ?preprocess context statements] creates a new block within the [context]
      and adds [statements] to that block.
      [preprocess context], if provided, is run after the block is created
      to initialize the block. *)
  and add_block ctx ?(preprocess = fun _ -> ()) stmts =
    Ctx.add_block ctx;
    preprocess ctx;
    ignore @@ List.map stmts ~f:(parse ~ctx ~toplevel:false);
    Ctx.clear_block ctx

  (** Helper for parsing match patterns *)
  and parse_pattern ctx pos p =
    let p = match p with
      | StarPattern -> Llvm.Pattern.star ()
      | BoundPattern _ -> serr ~pos "invalid bound pattern"
      | IntPattern i -> Llvm.Pattern.int i
      | BoolPattern b -> Llvm.Pattern.bool b
      | StrPattern s -> Llvm.Pattern.str s
      | SeqPattern s -> Llvm.Pattern.seq s
      | TuplePattern tl ->
        let tl = List.map tl ~f:(function
          | StarPattern -> serr ~pos "invalid tuple pattern"
          | p -> parse_pattern ctx pos p) in
        Llvm.Pattern.record tl
      | RangePattern (i, j) -> Llvm.Pattern.range i j
      | ListPattern tl ->
        let tl = List.map tl ~f:(parse_pattern ctx pos) in
        Llvm.Pattern.array tl
      | OrPattern tl ->
        let tl = List.map tl ~f:(parse_pattern ctx pos) in
        Llvm.Pattern.orp tl
      | WildcardPattern wild ->
        let pat = Llvm.Pattern.wildcard () in
        if is_some wild
        then (
          let var = Llvm.Var.bound_pattern pat in
          Ctx.add ~ctx (Option.value_exn wild) (Ctx_namespace.Var var));
        pat
      | GuardedPattern (pat, expr) ->
        let pat = parse_pattern ctx pos pat in
        let expr = E.parse ~ctx expr in
        Llvm.Pattern.guarded pat expr
    in
    Llvm.Stmt.set_pos p pos;
    p


  (** Helper for parsing generic parameters.
      Parses generic parameters, assigns names to unnamed generics and calls C++ APIs to denote generic functions/classes.
      Also adds generics types to the context. *)
  and parse_generics ctx generic_types args set_generic_count get_generic =
    let names_seen = String.Hash_set.create () in
    let defaults_started = ref false in
    let names, types, defaults =
      List.map args ~f:(fun (pos, { name; typ; default }) ->
          let typ = match typ with
            | Some typ -> typ
            | None -> pos, Ast.Expr.Id (sprintf "'%s" name)
          in
          if Hash_set.mem names_seen name then
            serr ~pos "argument %s already specified" name;
          Hash_set.add names_seen name;
          (match default with
            | Some x -> defaults_started := true
            | None when !defaults_started -> serr ~pos "cannot have argument without default value here"
            | None -> ());
          name, typ, default
        )
      |> List.unzip3
    in
    (* Util.dbg "== generics: %s" @@ Util.ppl generic_types ~f:snd ; *)
    let type_args = List.map generic_types ~f:snd in
    let generic_args =
      List.filter_map types ~f:(fun x ->
          match snd x with
          | Id g when String.is_prefix g ~prefix:"'" -> Some g
          | _ -> None)
    in
    let generics = List.append type_args generic_args |> List.dedup_and_sort ~compare in
    set_generic_count (List.length generics);
    List.iteri generics ~f:(fun cnt key ->
        (* Util.dbg "adding %s ..." key; *)
        Ctx.add ~ctx key (Ctx_namespace.Type (get_generic cnt key)));
    let types = List.map types ~f:(E.parse_type ~ctx) in
    let defaults = List.map defaults ~f:(function
      | None -> Ctypes.null
      | Some expr -> E.parse ~ctx expr) in
    names, types, defaults
end<|MERGE_RESOLUTION|>--- conflicted
+++ resolved
@@ -39,12 +39,12 @@
       | Extend p -> parse_extend ctx pos p ~toplevel
       | Import p -> parse_import ctx pos p ~toplevel
       | ImportPaste p -> parse_impaste ctx pos p
-      | ImportExtern p -> parse_extern ctx pos p ~toplevel ~jit
+      | ImportExtern p -> parse_extern ctx pos p ~toplevel
       | Pass p -> parse_pass ctx pos p
       | Try p -> parse_try ctx pos p
       | Throw p -> parse_throw ctx pos p
       | Global p -> parse_global ctx pos p
-      | Generic (Function p) -> parse_function ctx pos p ~toplevel ~jit
+      | Generic (Function p) -> parse_function ctx pos p ~toplevel
       | Generic (Class p) -> parse_class ctx pos p ~toplevel
       | Generic (Declare p) -> parse_declare ctx pos p ~toplevel
       | Generic (Type p) -> parse_class ctx pos p ~toplevel ~is_type:true
@@ -313,13 +313,13 @@
             | None -> ()));
     match_stmt
 
-  and parse_extern ctx pos ~toplevel ?(jit = false) ext =
+  and parse_extern ctx pos ~toplevel ext =
     List.iter ext ~f:(fun s ->
-      let s' = parse_extern_single ctx pos ~toplevel ~jit s in
+      let s' = parse_extern_single ctx pos ~toplevel s in
       ignore @@ finalize ~ctx s' pos);
     Llvm.Stmt.pass ()
 
-  and parse_extern_single ctx pos ~toplevel ~jit ext =
+  and parse_extern_single ctx pos ~toplevel ext =
     let ctx_name = Option.value ext.e_as ~default:ext.e_name.name in
     let open Ast in
     match ext.lang, ext.e_from with
@@ -342,7 +342,7 @@
           e_call (e_dot (Option.value_exn ext.e_name.typ) "__from_py__") [rhs]
       in
       (* @pyhandle def y ( x : [tuple] ) -> typ: return rhs *)
-      parse_function ctx pos ~toplevel ~jit
+      parse_function ctx pos ~toplevel
         { fn_name = { ext.e_name with name = ctx_name }
         ; fn_generics = []
         ; fn_args = [ pos, { name = "x"; typ = None; default = None } ]
@@ -388,11 +388,7 @@
       Ctx.add_inspect_var ~ctx fn pos ctx_name "";
       Ctx.add_inspect ~ctx pos ctx_name (Ctx.IFunc fn);
       Ctx.add ~ctx ~toplevel ~global:toplevel ctx_name (Ctx_namespace.Func (fn, names));
-<<<<<<< HEAD
       if toplevel && ctx.is_jit then (
-=======
-      if toplevel && jit then (
->>>>>>> 6d7e7b18
         ignore @@ finalize ~ctx ~add:false (Llvm.Stmt.func fn) pos;
         Llvm.Stmt.pass ())
       else Llvm.Stmt.func fn
@@ -506,7 +502,6 @@
       pos
       ?cls
       ?(toplevel = false)
-      ?(jit = false)
       { fn_name = { name; typ; _ }; fn_generics; fn_args; fn_stmts; fn_attrs }
     =
     let fn =
@@ -568,11 +563,7 @@
         List.iter names ~f:(fun name ->
             let var = Ctx_namespace.Var (Llvm.Func.get_arg fn name) in
             Ctx.add ~ctx name var));
-<<<<<<< HEAD
     if toplevel && ctx.is_jit then (
-=======
-    if toplevel && jit then (
->>>>>>> 6d7e7b18
       ignore @@ finalize ~ctx ~add:false (Llvm.Stmt.func fn) pos;
       Llvm.Stmt.pass ())
     else Llvm.Stmt.func fn
