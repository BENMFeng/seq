--- conflicted
+++ resolved
@@ -62,8 +62,7 @@
     if (auto c = v.resultExpr->getType()->getClass())
       realizeType(c);
   }
-  if (ctx->isTypeChecking() && !allowTypes && v.resultExpr &&
-      v.resultExpr->isType())
+  if (ctx->isTypeChecking() && !allowTypes && v.resultExpr && v.resultExpr->isType())
     error("unexpected type expression");
   return move(v.resultExpr);
 }
@@ -113,8 +112,7 @@
   for (int i = 0; i < expr->value.size(); i++) {
     if (expr->value[i] == '{') {
       if (braceStart < i)
-        items.push_back(
-            N<StringExpr>(expr->value.substr(braceStart, i - braceStart)));
+        items.push_back(N<StringExpr>(expr->value.substr(braceStart, i - braceStart)));
       if (!braceCount)
         braceStart = i + 1;
       braceCount++;
@@ -136,27 +134,25 @@
   if (braceCount)
     error("f-string braces are not balanced");
   if (braceStart != expr->value.size())
-    items.push_back(N<StringExpr>(
-        expr->value.substr(braceStart, expr->value.size() - braceStart)));
-  resultExpr = transform(N<CallExpr>(N<DotExpr>(N<IdExpr>("str"), "cat"),
-                                     N<ListExpr>(move(items))));
+    items.push_back(
+        N<StringExpr>(expr->value.substr(braceStart, expr->value.size() - braceStart)));
+  resultExpr = transform(
+      N<CallExpr>(N<DotExpr>(N<IdExpr>("str"), "cat"), N<ListExpr>(move(items))));
 }
 
 // Transformed
 void TransformVisitor::visit(const KmerExpr *expr) {
-  resultExpr = transform(N<CallExpr>(
-      N<IndexExpr>(N<IdExpr>("Kmer"), N<IntExpr>(expr->value.size())),
-      N<SeqExpr>(expr->value)));
+  resultExpr = transform(
+      N<CallExpr>(N<IndexExpr>(N<IdExpr>("Kmer"), N<IntExpr>(expr->value.size())),
+                  N<SeqExpr>(expr->value)));
 }
 
 // Transformed
 void TransformVisitor::visit(const SeqExpr *expr) {
   if (expr->prefix == "p")
-    resultExpr =
-        transform(N<CallExpr>(N<IdExpr>("pseq"), N<StringExpr>(expr->value)));
+    resultExpr = transform(N<CallExpr>(N<IdExpr>("pseq"), N<StringExpr>(expr->value)));
   else if (expr->prefix == "s")
-    resultExpr =
-        transform(N<CallExpr>(N<IdExpr>("seq"), N<StringExpr>(expr->value)));
+    resultExpr = transform(N<CallExpr>(N<IdExpr>("seq"), N<StringExpr>(expr->value)));
   else
     error("invalid prefix '{}'", expr->prefix);
 }
@@ -167,20 +163,17 @@
   if (!val)
     error("identifier '{}' not found", expr->value);
   if (val->getVar() &&
-      (val->getModule() != ctx->getFilename() ||
-       val->getBase() != ctx->getBase()) &&
+      (val->getModule() != ctx->getFilename() || val->getBase() != ctx->getBase()) &&
       val->getBase() == "") { // handle only toplevel calls
     // if (!val->getVar()->getType()->canRealize())
     //  error("the type of global variable '{}' is not realized", expr->value);
-    resultExpr =
-        transform(N<DotExpr>(N<IdExpr>("/" + val->getModule()), expr->value));
+    resultExpr = transform(N<DotExpr>(N<IdExpr>("/" + val->getModule()), expr->value));
     return;
   }
   if (expr->value[0] != '.') {
     auto newName = expr->value;
     if (auto f = val->getFunc()) {
-      newName =
-          dynamic_pointer_cast<types::FuncType>(f->getType())->canonicalName;
+      newName = dynamic_pointer_cast<types::FuncType>(f->getType())->canonicalName;
     } else if (auto f = val->getClass()) {
       if (auto t = dynamic_pointer_cast<types::ClassType>(f->getType()))
         newName = t->name;
@@ -198,10 +191,9 @@
       assert(s);
       resultExpr = transform(N<IntExpr>(s->getValue()));
     } else {
-      auto typ =
-          val->getImport()
-              ? make_shared<types::ImportType>(val->getImport()->getFile())
-              : ctx->instantiate(getSrcInfo(), val->getType());
+      auto typ = val->getImport()
+                     ? make_shared<types::ImportType>(val->getImport()->getFile())
+                     : ctx->instantiate(getSrcInfo(), val->getType());
       resultExpr->setType(forceUnify(resultExpr, typ));
       auto newName = patchIfRealizable(typ, val->getClass());
       if (!newName.empty())
@@ -218,8 +210,8 @@
 // Transformed
 void TransformVisitor::visit(const TupleExpr *expr) {
   auto name = generateVariardicStub("tuple", expr->items.size());
-  resultExpr = transform(N<CallExpr>(N<DotExpr>(N<IdExpr>(name), "__new__"),
-                                     transform(expr->items)));
+  resultExpr = transform(
+      N<CallExpr>(N<DotExpr>(N<IdExpr>(name), "__new__"), transform(expr->items)));
 }
 
 // Transformed
@@ -227,9 +219,8 @@
   string listVar = getTemporaryVar("lst");
   prepend(N<AssignStmt>(
       N<IdExpr>(listVar),
-      N<CallExpr>(N<IdExpr>("list"), expr->items.size()
-                                         ? N<IntExpr>(expr->items.size())
-                                         : nullptr)));
+      N<CallExpr>(N<IdExpr>("list"),
+                  expr->items.size() ? N<IntExpr>(expr->items.size()) : nullptr)));
   for (int i = 0; i < expr->items.size(); i++)
     prepend(N<ExprStmt>(N<CallExpr>(N<DotExpr>(N<IdExpr>(listVar), "append"),
                                     expr->items[i]->clone())));
@@ -241,8 +232,8 @@
   string setVar = getTemporaryVar("set");
   prepend(N<AssignStmt>(N<IdExpr>(setVar), N<CallExpr>(N<IdExpr>("set"))));
   for (int i = 0; i < expr->items.size(); i++)
-    prepend(N<ExprStmt>(N<CallExpr>(N<DotExpr>(N<IdExpr>(setVar), "add"),
-                                    expr->items[i]->clone())));
+    prepend(N<ExprStmt>(
+        N<CallExpr>(N<DotExpr>(N<IdExpr>(setVar), "add"), expr->items[i]->clone())));
   resultExpr = transform(N<IdExpr>(setVar));
 }
 
@@ -251,9 +242,9 @@
   string dictVar = getTemporaryVar("dict");
   prepend(N<AssignStmt>(N<IdExpr>(dictVar), N<CallExpr>(N<IdExpr>("dict"))));
   for (int i = 0; i < expr->items.size(); i++)
-    prepend(N<ExprStmt>(N<CallExpr>(
-        N<DotExpr>(N<IdExpr>(dictVar), "__setitem__"),
-        expr->items[i].key->clone(), expr->items[i].value->clone())));
+    prepend(N<ExprStmt>(N<CallExpr>(N<DotExpr>(N<IdExpr>(dictVar), "__setitem__"),
+                                    expr->items[i].key->clone(),
+                                    expr->items[i].value->clone())));
   resultExpr = transform(N<IdExpr>(dictVar));
 }
 
@@ -264,8 +255,8 @@
   string var = getTemporaryVar("gen");
   if (expr->kind == GeneratorExpr::ListGenerator) {
     prepend(N<AssignStmt>(N<IdExpr>(var), N<CallExpr>(N<IdExpr>("list"))));
-    prev->stmts.push_back(N<ExprStmt>(N<CallExpr>(
-        N<DotExpr>(N<IdExpr>(var), "append"), expr->expr->clone())));
+    prev->stmts.push_back(N<ExprStmt>(
+        N<CallExpr>(N<DotExpr>(N<IdExpr>(var), "append"), expr->expr->clone())));
     prepend(move(suite));
   } else if (expr->kind == GeneratorExpr::SetGenerator) {
     prepend(N<AssignStmt>(N<IdExpr>(var), N<CallExpr>(N<IdExpr>("set"))));
@@ -287,10 +278,9 @@
     vector<CallExpr::Arg> args;
     for (auto &c : cv.captures)
       args.push_back({"", N<IdExpr>(c)});
-    prepend(
-        N<AssignStmt>(N<IdExpr>(var),
-                      N<CallExpr>(N<IdExpr>("iter"),
-                                  N<CallExpr>(N<IdExpr>(fnVar), move(args)))));
+    prepend(N<AssignStmt>(
+        N<IdExpr>(var),
+        N<CallExpr>(N<IdExpr>("iter"), N<CallExpr>(N<IdExpr>(fnVar), move(args)))));
   }
   resultExpr = transform(N<IdExpr>(var));
 }
@@ -309,8 +299,8 @@
 }
 
 void TransformVisitor::visit(const IfExpr *expr) {
-  auto e = N<IfExpr>(makeBoolExpr(expr->cond), transform(expr->eif),
-                     transform(expr->eelse));
+  auto e =
+      N<IfExpr>(makeBoolExpr(expr->cond), transform(expr->eif), transform(expr->eelse));
   if (ctx->isTypeChecking())
     e->setType(forceUnify(expr, e->eif->getType()));
   resultExpr = move(e);
@@ -343,14 +333,13 @@
 // Transformed
 void TransformVisitor::visit(const BinaryExpr *expr) {
   auto magics = unordered_map<string, string>{
-      {"+", "add"},     {"-", "sub"},  {"*", "mul"},     {"**", "pow"},
-      {"/", "truediv"}, {"//", "div"}, {"@", "mathmul"}, {"%", "mod"},
-      {"<", "lt"},      {"<=", "le"},  {">", "gt"},      {">=", "ge"},
-      {"==", "eq"},     {"!=", "ne"},  {"<<", "lshift"}, {">>", "rshift"},
-      {"&", "and"},     {"|", "or"},   {"^", "xor"}};
+      {"+", "add"},     {"-", "sub"},     {"*", "mul"}, {"**", "pow"}, {"/", "truediv"},
+      {"//", "div"},    {"@", "mathmul"}, {"%", "mod"}, {"<", "lt"},   {"<=", "le"},
+      {">", "gt"},      {">=", "ge"},     {"==", "eq"}, {"!=", "ne"},  {"<<", "lshift"},
+      {">>", "rshift"}, {"&", "and"},     {"|", "or"},  {"^", "xor"}};
   if (expr->op == "&&" || expr->op == "||") { // Special case
-    auto e = N<BinaryExpr>(makeBoolExpr(expr->lexpr), expr->op,
-                           makeBoolExpr(expr->rexpr));
+    auto e =
+        N<BinaryExpr>(makeBoolExpr(expr->lexpr), expr->op, makeBoolExpr(expr->rexpr));
     if (ctx->isTypeChecking())
       e->setType(forceUnify(expr, ctx->findInternal("bool")));
     resultExpr = move(e);
@@ -359,8 +348,7 @@
     // auto l = transform(expr->lexpr), r = transform(expr->rexpr);
     // if (r->isType()) {
     // }
-    auto e =
-        N<BinaryExpr>(transform(expr->lexpr), expr->op, transform(expr->rexpr));
+    auto e = N<BinaryExpr>(transform(expr->lexpr), expr->op, transform(expr->rexpr));
     if (ctx->isTypeChecking())
       e->setType(forceUnify(expr, ctx->findInternal("bool")));
     resultExpr = move(e);
@@ -371,9 +359,8 @@
     resultExpr = transform(N<UnaryExpr>(
         "!", N<BinaryExpr>(expr->lexpr->clone(), "in", expr->rexpr->clone())));
   } else if (expr->op == "in") {
-    resultExpr =
-        transform(N<CallExpr>(N<DotExpr>(expr->rexpr->clone(), "__contains__"),
-                              expr->lexpr->clone()));
+    resultExpr = transform(N<CallExpr>(N<DotExpr>(expr->rexpr->clone(), "__contains__"),
+                                       expr->lexpr->clone()));
   } else {
     auto le = transform(expr->lexpr);
     auto re = transform(expr->rexpr);
@@ -393,15 +380,14 @@
         if (expr->inPlace &&
             findBestCall(lc, format("__i{}__", magic), {{"", lc}, {"", rc}}))
           magic = "i" + magic;
-      } else if (findBestCall(rc, format("__r{}__", magic),
-                              {{"", rc}, {"", lc}})) {
+      } else if (findBestCall(rc, format("__r{}__", magic), {{"", rc}, {"", lc}})) {
         magic = "r" + magic;
       } else {
         error("cannot find magic '{}' for {}", magic, lc->toString());
       }
       magic = format("__{}__", magic);
-      resultExpr = transform(N<CallExpr>(
-          N<DotExpr>(expr->lexpr->clone(), magic), expr->rexpr->clone()));
+      resultExpr = transform(
+          N<CallExpr>(N<DotExpr>(expr->lexpr->clone(), magic), expr->rexpr->clone()));
       forceUnify(expr, resultExpr->getType());
     }
   }
@@ -544,8 +530,7 @@
       parseGeneric(expr->index);
     auto g = e->getType()->getClass();
     if (g->explicits.size() != generics.size())
-      error("expected {} generics, got {}", g->explicits.size(),
-            generics.size());
+      error("expected {} generics, got {}", g->explicits.size(), generics.size());
     for (int i = 0; i < generics.size(); i++)
       /// Note: at this point, only single-variable static var expression (e.g.
       /// N) is allowed, so unify will work as expected.
@@ -563,9 +548,8 @@
     resultExpr->setType(t);
   } else if (auto c = e->getType()->getClass()) {
     if (!getTupleIndex(c, expr->expr, expr->index))
-      resultExpr =
-          transform(N<CallExpr>(N<DotExpr>(expr->expr->clone(), "__getitem__"),
-                                expr->index->clone()));
+      resultExpr = transform(N<CallExpr>(N<DotExpr>(expr->expr->clone(), "__getitem__"),
+                                         expr->index->clone()));
   } else {
     resultExpr = N<IndexExpr>(move(e), transform(expr->index));
     resultExpr->setType(expr->getType() ? expr->getType()
@@ -573,8 +557,7 @@
   }
 }
 
-bool TransformVisitor::getTupleIndex(types::ClassTypePtr tuple,
-                                     const ExprPtr &expr,
+bool TransformVisitor::getTupleIndex(types::ClassTypePtr tuple, const ExprPtr &expr,
                                      const ExprPtr &index) {
   auto getInt = [](seq_int_t *o, const ExprPtr &e) {
     if (!e) {
@@ -593,8 +576,7 @@
     return false;
   seq_int_t s = 0, e = tuple->args.size(), st = 1;
   if (getInt(&s, index)) {
-    resultExpr =
-        transform(N<TupleIndexExpr>(expr->clone(), translateIndex(s, e)));
+    resultExpr = transform(N<TupleIndexExpr>(expr->clone(), translateIndex(s, e)));
     return true;
   } else if (auto i = CAST(index, SliceExpr)) {
     if (!getInt(&s, i->st) || !getInt(&e, i->ed) || !getInt(&st, i->step))
@@ -616,8 +598,8 @@
   auto c = e->getType()->getClass();
   assert(chop(c->name).substr(0, 6) == "tuple.");
   if (expr->index < 0 || expr->index >= c->args.size())
-    error("tuple index out of range (expected 0..{}, got {})",
-          c->args.size() - 1, expr->index);
+    error("tuple index out of range (expected 0..{}, got {})", c->args.size() - 1,
+          expr->index);
   resultExpr = N<TupleIndexExpr>(move(e), expr->index);
   resultExpr->setType(forceUnify(expr, c->args[expr->index]));
 }
@@ -629,8 +611,7 @@
   auto t = te->getType();
   resultExpr = N<StackAllocExpr>(move(te), move(e));
   if (ctx->isTypeChecking()) {
-    t = ctx->instantiateGeneric(expr->getSrcInfo(), ctx->findInternal("array"),
-                                {t});
+    t = ctx->instantiateGeneric(expr->getSrcInfo(), ctx->findInternal("array"), {t});
     patchIfRealizable(t, true);
     resultExpr->setType(forceUnify(expr, t));
   }
@@ -682,16 +663,15 @@
       vector<TypePtr> targs;
       for (auto &a : args)
         targs.push_back(a.value->getType());
-      resultExpr =
-          transform(N<CallExpr>(N<DotExpr>(move(e), "__new__"), move(args)));
+      resultExpr = transform(N<CallExpr>(N<DotExpr>(move(e), "__new__"), move(args)));
     } else {
       string var = getTemporaryVar("typ");
       /// TODO: assumes that a class cannot have multiple __new__ magics
       /// WARN: passing e & args that have already been transformed
-      prepend(N<AssignStmt>(N<IdExpr>(var),
-                            N<CallExpr>(N<DotExpr>(move(e), "__new__"))));
-      prepend(N<ExprStmt>(
-          N<CallExpr>(N<DotExpr>(N<IdExpr>(var), "__init__"), move(args))));
+      prepend(
+          N<AssignStmt>(N<IdExpr>(var), N<CallExpr>(N<DotExpr>(move(e), "__new__"))));
+      prepend(
+          N<ExprStmt>(N<CallExpr>(N<DotExpr>(N<IdExpr>(var), "__init__"), move(args))));
       resultExpr = transform(N<IdExpr>(var));
     }
     return;
@@ -705,8 +685,7 @@
     return;
   }
   if (c && !c->getCallable()) { // route to a call method
-    resultExpr =
-        transform(N<CallExpr>(N<DotExpr>(move(e), "__call__"), move(args)));
+    resultExpr = transform(N<CallExpr>(N<DotExpr>(move(e), "__call__"), move(args)));
     return;
   }
 
@@ -780,8 +759,7 @@
           resultExpr->markType();
         resultExpr->setType(
             forceUnify(expr, ctx->instantiate(getSrcInfo(), ival->getType())));
-        auto newName =
-            patchIfRealizable(resultExpr->getType(), ival->getClass());
+        auto newName = patchIfRealizable(resultExpr->getType(), ival->getClass());
         if (!newName.empty())
           static_cast<DotExpr *>(resultExpr.get())->member = newName;
       }
@@ -821,16 +799,14 @@
           assert(ast);
           if (in(ast->attributes, "property"))
             args.pop_back();
-          resultExpr = transform(
-              N<CallExpr>(N<IdExpr>((*m)[0]->canonicalName), move(args)));
+          resultExpr =
+              transform(N<CallExpr>(N<IdExpr>((*m)[0]->canonicalName), move(args)));
           return;
         }
-      } else if (auto mm = ctx->getRealizations()->findMember(c->name,
-                                                              expr->member)) {
+      } else if (auto mm = ctx->getRealizations()->findMember(c->name, expr->member)) {
         typ = ctx->instantiate(getSrcInfo(), mm, c);
       } else {
-        error("cannot find '{}' in {}", expr->member,
-              lhs->getType()->toString());
+        error("cannot find '{}' in {}", expr->member, lhs->getType()->toString());
       }
     } else {
       error("cannot find '{}' in {}", expr->member, lhs->getType()->toString());
@@ -895,9 +871,9 @@
   auto t = param->getType();
   resultExpr = N<PtrExpr>(move(param));
   if (ctx->isTypeChecking())
-    resultExpr->setType(forceUnify(
-        expr, ctx->instantiateGeneric(expr->getSrcInfo(),
-                                      ctx->findInternal("ptr"), {t})));
+    resultExpr->setType(
+        forceUnify(expr, ctx->instantiateGeneric(expr->getSrcInfo(),
+                                                 ctx->findInternal("ptr"), {t})));
 }
 
 // Transformation
@@ -917,8 +893,7 @@
 
   string fnVar = getTemporaryVar("anonFn");
   prepend(N<FunctionStmt>(fnVar, nullptr, vector<Param>{}, move(params),
-                          N<ReturnStmt>(expr->expr->clone()),
-                          vector<string>{}));
+                          N<ReturnStmt>(expr->expr->clone()), vector<string>{}));
   vector<CallExpr::Arg> args;
   for (auto &c : cv.captures)
     if (used.find(c) == used.end())
@@ -936,21 +911,12 @@
 void TransformVisitor::visit(const YieldExpr *expr) {
   resultExpr = N<YieldExpr>();
   if (ctx->isTypeChecking()) {
-<<<<<<< HEAD
     if (!ctx->getBaseType() || !ctx->getBaseType()->getFunc())
-      error("expected function body");
+      error("(yield) cannot be used outside of functions");
     auto t =
         forceUnify(ctx->getReturnType(),
                    ctx->instantiateGeneric(getSrcInfo(), ctx->findInternal("generator"),
                                            {ctx->addUnbound(getSrcInfo())}));
-=======
-    if (!ctx->getReturnType())
-      error("(yield) cannot be used outside of functions");
-    auto t = forceUnify(
-        ctx->getReturnType(),
-        ctx->instantiateGeneric(getSrcInfo(), ctx->findInternal("generator"),
-                                {ctx->addUnbound(getSrcInfo())}));
->>>>>>> 5342c0dc
     auto c = t->follow()->getClass();
     assert(c);
     resultExpr->setType(forceUnify(expr, c->explicits[0].type));
@@ -973,9 +939,8 @@
     captures.insert(expr->value);
 }
 
-StaticVisitor::StaticVisitor(
-    std::shared_ptr<TypeContext> ctx,
-    const std::unordered_map<std::string, types::Generic> *m)
+StaticVisitor::StaticVisitor(std::shared_ptr<TypeContext> ctx,
+                             const std::unordered_map<std::string, types::Generic> *m)
     : ctx(ctx), map(m), evaluated(false), value(0) {}
 
 pair<bool, int> StaticVisitor::transform(const Expr *e) {
